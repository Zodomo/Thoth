--- conflicted
+++ resolved
@@ -6,11 +6,8 @@
 
 \\\\\WHAT IS THOTH?\\\\\
 
-<<<<<<< HEAD
+
 THOTH is crypto's first protocol that utilizes the internal cryptography in Ethereum's VM to bind 
-=======
-THOTH is crypto's first protocol that utilizes the internal cryptography in Ethereum's EVM to bind 
->>>>>>> 80b95a03
 real world parties to legally binding agreements. Launched initially on CANTO thanks to the CANTO 
 Hackathon, THOTH allows two (or more) parties to bind themselves into a legal agreement that includes
 terms that cannot be directly included in smart contracts because of their size, uncertainty, or 
